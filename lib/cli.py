--- conflicted
+++ resolved
@@ -491,20 +491,8 @@
                         usage="%%prog %s %s" % (cmd, usage))
   parser.disable_interspersed_args()
   options, args = parser.parse_args()
-<<<<<<< HEAD
 
   if not _CheckArguments(cmd, args_def, args):
-=======
-  if nargs is None:
-    if len(args) != 0:
-      ToStderr("Error: Command %s expects no arguments", cmd)
-      return None, None, None
-  elif nargs < 0 and len(args) != -nargs:
-    ToStderr("Error: Command %s expects %d argument(s)", cmd, -nargs)
-    return None, None, None
-  elif nargs >= 0 and len(args) < nargs:
-    ToStderr("Error: Command %s expects at least %d argument(s)", cmd, nargs)
->>>>>>> fc3fd894
     return None, None, None
 
   return func, options, args
