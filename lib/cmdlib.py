--- conflicted
+++ resolved
@@ -3753,12 +3753,9 @@
     constants.SSH_KNOWN_HOSTS_FILE,
     constants.CONFD_HMAC_KEY,
     constants.CLUSTER_DOMAIN_SECRET_FILE,
-<<<<<<< HEAD
     constants.SPICE_CERT_FILE,
     constants.SPICE_CACERT_FILE,
-=======
     constants.RAPI_USERS_FILE,
->>>>>>> 0ad1ea40
     ])
 
   if not redist:
