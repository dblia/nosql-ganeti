--- conflicted
+++ resolved
@@ -1,7 +1,6 @@
 News
 ====
 
-<<<<<<< HEAD
 Version 2.5.0 beta2
 -------------------
 
@@ -135,7 +134,8 @@
 *(Released Fri, 12 Aug 2011)*
 
 This was the first beta release of the 2.5 series.
-=======
+
+
 Version 2.4.4
 -------------
 
@@ -146,7 +146,6 @@
 - Fixed documentation for importing with ``--src-dir`` option
 - Fixed a bug in ``ensure-dirs`` with queue/archive permissions
 - Fixed a parsing issue with DRBD 8.3.11 in the Linux kernel
->>>>>>> e4a48c7b
 
 
 Version 2.4.3
