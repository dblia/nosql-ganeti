News
====

<<<<<<< HEAD
Version 2.2.0 beta 0
--------------------

*(Released Thu, 17 Jun 2010)*

- Added tool (``move-instance``) and infrastructure to move instances
  between separate clusters (see :doc:`separate documentation
  <move-instance>` and :doc:`design document <design-2.2>`)
- Added per-request RPC timeout
- RAPI now requires a Content-Type header for requests with a body (e.g.
  ``PUT`` or ``POST``) which must be set to ``application/json`` (see
  RFC2616 (HTTP/1.1), section 7.2.1)
- ``ganeti-watcher`` attempts to restart ``ganeti-rapi`` if RAPI is not
  reachable
- Implemented initial support for running Ganeti daemons as separate
  users, see configure-time flags ``--with-user-prefix`` and
  ``--with-group-prefix`` (only ``ganeti-rapi`` is supported at this
  time)
- Instances can be removed after export (``gnt-backup export
  --remove-instance``)
- Self-signed certificates generated by Ganeti now use a 2048 bit RSA
  key (instead of 1024 bit)
- Added new cluster configuration file for cluster domain secret
- Import/export now use SSL instead of SSH
- Added support for showing estimated time when exporting an instance,
  see the ``ganeti-os-interface(7)`` manpage and look for
  ``EXP_SIZE_FD``
=======
Version 2.1.6
-------------

*(Released Fri, 16 Jul 2010)*

Bugfixes only:
  - Add an option to only select some reboot types during qa/burnin.
    (on some hypervisors consequent reboots are not supported)
  - Fix infrequent race condition in master failover. Sometimes the old
    master ip address would be still detected as up for a short time
    after it was removed, causing failover to fail.
  - Decrease mlockall warnings when the ctypes module is missing. On
    Python 2.4 we support running even if no ctypes module is installed,
    but we were too verbose about this issue.
  - Fix building on old distributions, on which man doesn't have a
    --warnings option.
  - Fix RAPI not to ignore the MAC address on instance creation
  - Implement the old instance creation format in the RAPI client.
>>>>>>> a1d8344b


Version 2.1.5
-------------

*(Released Thu, 01 Jul 2010)*

A small bugfix release:
  - Fix disk adoption: broken by strict --disk option checking in 2.1.4
  - Fix batch-create: broken in the whole 2.1 series due to a lookup on
    a non-existing option
  - Fix instance create: the --force-variant option was ignored
  - Improve pylint 0.21 compatibility and warnings with Python 2.6
  - Fix modify node storage with non-FQDN arguments
  - Fix RAPI client to authenticate under Python 2.6 when used
    for more than 5 requests needing authentication
  - Fix gnt-instance modify -t (storage) giving a wrong error message
    when converting a non-shutdown drbd instance to plain


Version 2.1.4
-------------

*(Released Fri, 18 Jun 2010)*

A small bugfix release:

  - Fix live migration of KVM instances started with older Ganeti
    versions which had fewer hypervisor parameters
  - Fix gnt-instance grow-disk on down instances
  - Fix an error-reporting bug during instance migration
  - Better checking of the ``--net`` and ``--disk`` values, to avoid
    silently ignoring broken ones
  - Fix an RPC error reporting bug affecting, for example, RAPI client
    users
  - Fix bug triggered by different API version os-es on different nodes
  - Fix a bug in instance startup with custom hvparams: OS level
    parameters would fail to be applied.
  - Fix the RAPI client under Python 2.6 (but more work is needed to
    make it work completely well with OpenSSL)
  - Fix handling of errors when resolving names from DNS


Version 2.1.3
-------------

*(Released Thu, 3 Jun 2010)*

A medium sized development cycle. Some new features, and some
fixes/small improvements/cleanups.

Significant features
~~~~~~~~~~~~~~~~~~~~

The node deamon now tries to mlock itself into memory, unless the
``--no-mlock`` flag is passed. It also doesn't fail if it can't write
its logs, and falls back to console logging. This allows emergency
features such as ``gnt-node powercycle`` to work even in the event of a
broken node disk (tested offlining the disk hosting the node's
filesystem and dropping its memory caches; don't try this at home)

KVM: add vhost-net acceleration support. It can be tested with a new
enough version of the kernel and of qemu-kvm.

KVM: Add instance chrooting feature. If you use privilege dropping for
your VMs you can also now force them to chroot to an empty directory,
before starting the emulated guest.

KVM: Add maximum migration bandwith and maximum downtime tweaking
support (requires a new-enough version of qemu-kvm).

Cluster verify will now warn if the master node doesn't have the master
ip configured on it.

Add a new (incompatible) instance creation request format to RAPI which
supports all parameters (previously only a subset was supported, and it
wasn't possible to extend the old format to accomodate all the new
features. The old format is still supported, and a client can check for
this feature, before using it, by checking for its presence in the
``features`` RAPI resource.

Now with ancient latin support. Try it passing the ``--roman`` option to
``gnt-instance info``, ``gnt-cluster info`` or ``gnt-node list``
(requires the python-roman module to be installed, in order to work).

Other changes
~~~~~~~~~~~~~

As usual many internal code refactorings, documentation updates, and
such. Among others:

  - Lots of improvements and cleanups to the experimental Remote API
    (RAPI) client library.
  - A new unit test suite for the core daemon libraries.
  - A fix to creating missing directories makes sure the umask is not
    applied anymore. This enforces the same directory permissions
    everywhere.
  - Better handling terminating daemons with ctrl+c (used when running
    them in debugging mode).
  - Fix a race condition in live migrating a KVM instance, when stat()
    on the old proc status file returned EINVAL, which is an unexpected
    value.
  - Fixed manpage checking with newer man and utf-8 charachters. But now
    you need the en_US.UTF-8 locale enabled to build Ganeti from git.


Version 2.1.2.1
---------------

*(Released Fri, 7 May 2010)*

Fix a bug which prevented untagged KVM instances from starting.


Version 2.1.2
-------------

*(Released Fri, 7 May 2010)*

Another release with a long development cycle, during which many
different features were added.

Significant features
~~~~~~~~~~~~~~~~~~~~

The KVM hypervisor now can run the individual instances as non-root, to
reduce the impact of a VM being hijacked due to bugs in the
hypervisor. It is possible to run all instances as a single (non-root)
user, to manually specify a user for each instance, or to dynamically
allocate a user out of a cluster-wide pool to each instance, with the
guarantee that no two instances will run under the same user ID on any
given node.

An experimental RAPI client library, that can be used standalone
(without the other Ganeti libraries), is provided in the source tree as
``lib/rapi/client.py``. Note this client might change its interface in
the future, as we iterate on its capabilities.

A new command, ``gnt-cluster renew-crypto`` has been added to easily
replace the cluster's certificates and crypto keys. This might help in
case they have been compromised, or have simply expired.

A new disk option for instance creation has been added that allows one
to "adopt" currently existing logical volumes, with data
preservation. This should allow easier migration to Ganeti from
unmanaged (or managed via other software) instances.

Another disk improvement is the possibility to convert between redundant
(DRBD) and plain (LVM) disk configuration for an instance. This should
allow better scalability (starting with one node and growing the
cluster, or shrinking a two-node cluster to one node).

A new feature that could help with automated node failovers has been
implemented: if a node sees itself as offline (by querying the master
candidates), it will try to shutdown (hard) all instances and any active
DRBD devices. This reduces the risk of duplicate instances if an
external script automatically failovers the instances on such nodes. To
enable this, the cluster parameter ``maintain_node_health`` should be
enabled; in the future this option (per the name) will enable other
automatic maintenance features.

Instance export/import now will reuse the original instance
specifications for all parameters; that means exporting an instance,
deleting it and the importing it back should give an almost identical
instance. Note that the default import behaviour has changed from
before, where it created only one NIC; now it recreates the original
number of NICs.

Cluster verify has added a few new checks: SSL certificates validity,
/etc/hosts consistency across the cluster, etc.

Other changes
~~~~~~~~~~~~~

As usual, many internal changes were done, documentation fixes,
etc. Among others:

- Fixed cluster initialization with disabled cluster storage (regression
  introduced in 2.1.1)
- File-based storage supports growing the disks
- Fixed behaviour of node role changes
- Fixed cluster verify for some corner cases, plus a general rewrite of
  cluster verify to allow future extension with more checks
- Fixed log spamming by watcher and node daemon (regression introduced
  in 2.1.1)
- Fixed possible validation issues when changing the list of enabled
  hypervisors
- Fixed cleanup of /etc/hosts during node removal
- Fixed RAPI response for invalid methods
- Fixed bug with hashed passwords in ``ganeti-rapi`` daemon
- Multiple small improvements to the KVM hypervisor (VNC usage, booting
  from ide disks, etc.)
- Allow OS changes without re-installation (to record a changed OS
  outside of Ganeti, or to allow OS renames)
- Allow instance creation without OS installation (useful for example if
  the OS will be installed manually, or restored from a backup not in
  Ganeti format)
- Implemented option to make cluster ``copyfile`` use the replication
  network
- Added list of enabled hypervisors to ssconf (possibly useful for
  external scripts)
- Added a new tool (``tools/cfgupgrade12``) that allows upgrading from
  1.2 clusters
- A partial form of node re-IP is possible via node readd, which now
  allows changed node primary IP
- Command line utilities now show an informational message if the job is
  waiting for a lock
- The logs of the master daemon now show the PID/UID/GID of the
  connected client


Version 2.1.1
-------------

*(Released Fri, 12 Mar 2010)*

During the 2.1.0 long release candidate cycle, a lot of improvements and
changes have accumulated with were released later as 2.1.1.

Major changes
~~~~~~~~~~~~~

The node evacuate command (``gnt-node evacuate``) was significantly
rewritten, and as such the IAllocator protocol was changed - a new
request type has been added. This unfortunate change during a stable
series is designed to improve performance of node evacuations; on
clusters with more than about five nodes and which are well-balanced,
evacuation should proceed in parallel for all instances of the node
being evacuated. As such, any existing IAllocator scripts need to be
updated, otherwise the above command will fail due to the unknown
request. The provided "dumb" allocator has not been updated; but the
ganeti-htools package supports the new protocol since version 0.2.4.

Another important change is increased validation of node and instance
names. This might create problems in special cases, if invalid host
names are being used.

Also, a new layer of hypervisor parameters has been added, that sits at
OS level between the cluster defaults and the instance ones. This allows
customisation of virtualization parameters depending on the installed
OS. For example instances with OS 'X' may have a different KVM kernel
(or any other parameter) than the cluster defaults. This is intended to
help managing a multiple OSes on the same cluster, without manual
modification of each instance's parameters.

A tool for merging clusters, ``cluster-merge``, has been added in the
tools sub-directory.

Bug fixes
~~~~~~~~~

- Improved the int/float conversions that should make the code more
  robust in face of errors from the node daemons
- Fixed the remove node code in case of internal configuration errors
- Fixed the node daemon behaviour in face of inconsistent queue
  directory (e.g. read-only file-system where we can't open the files
  read-write, etc.)
- Fixed the behaviour of gnt-node modify for master candidate demotion;
  now it either aborts cleanly or, if given the new “auto_promote”
  parameter, will automatically promote other nodes as needed
- Fixed compatibility with (unreleased yet) Python 2.6.5 that would
  completely prevent Ganeti from working
- Fixed bug for instance export when not all disks were successfully
  exported
- Fixed behaviour of node add when the new node is slow in starting up
  the node daemon
- Fixed handling of signals in the LUXI client, which should improve
  behaviour of command-line scripts
- Added checks for invalid node/instance names in the configuration (now
  flagged during cluster verify)
- Fixed watcher behaviour for disk activation errors
- Fixed two potentially endless loops in http library, which led to the
  RAPI daemon hanging and consuming 100% CPU in some cases
- Fixed bug in RAPI daemon related to hashed passwords
- Fixed bug for unintended qemu-level bridging of multi-NIC KVM
  instances
- Enhanced compatibility with non-Debian OSes, but not using absolute
  path in some commands and allowing customisation of the ssh
  configuration directory
- Fixed possible future issue with new Python versions by abiding to the
  proper use of ``__slots__`` attribute on classes
- Added checks that should prevent directory traversal attacks
- Many documentation fixes based on feedback from users

New features
~~~~~~~~~~~~

- Added an “early_release” more for instance replace disks and node
  evacuate, where we release locks earlier and thus allow higher
  parallelism within the cluster
- Added watcher hooks, intended to allow the watcher to restart other
  daemons (e.g. from the ganeti-nbma project), but they can be used of
  course for any other purpose
- Added a compile-time disable for DRBD barriers, to increase
  performance if the administrator trusts the power supply or the
  storage system to not lose writes
- Added the option of using syslog for logging instead of, or in
  addition to, Ganeti's own log files
- Removed boot restriction for paravirtual NICs for KVM, recent versions
  can indeed boot from a paravirtual NIC
- Added a generic debug level for many operations; while this is not
  used widely yet, it allows one to pass the debug value all the way to
  the OS scripts
- Enhanced the hooks environment for instance moves (failovers,
  migrations) where the primary/secondary nodes changed during the
  operation, by adding {NEW,OLD}_{PRIMARY,SECONDARY} vars
- Enhanced data validations for many user-supplied values; one important
  item is the restrictions imposed on instance and node names, which
  might reject some (invalid) host names
- Add a configure-time option to disable file-based storage, if it's not
  needed; this allows greater security separation between the master
  node and the other nodes from the point of view of the inter-node RPC
  protocol
- Added user notification in interactive tools if job is waiting in the
  job queue or trying to acquire locks
- Added log messages when a job is waiting for locks
- Added filtering by node tags in instance operations which admit
  multiple instances (start, stop, reboot, reinstall)
- Added a new tool for cluster mergers, ``cluster-merge``
- Parameters from command line which are of the form ``a=b,c=d`` can now
  use backslash escapes to pass in values which contain commas,
  e.g. ``a=b\\c,d=e`` where the 'a' parameter would get the value
  ``b,c``
- For KVM, the instance name is the first parameter passed to KVM, so
  that it's more visible in the process list


Version 2.1.0
-------------

*(Released Tue, 2 Mar 2010)*

Ganeti 2.1 brings many improvements with it. Major changes:

- Added infrastructure to ease automated disk repairs
- Added new daemon to export configuration data in a cheaper way than
  using the remote API
- Instance NICs can now be routed instead of being associated with a
  networking bridge
- Improved job locking logic to reduce impact of jobs acquiring multiple
  locks waiting for other long-running jobs

In-depth implementation details can be found in the Ganeti 2.1 design
document.

Details
~~~~~~~

- Added chroot hypervisor
- Added more options to xen-hvm hypervisor (``kernel_path`` and
  ``device_model``)
- Added more options to xen-pvm hypervisor (``use_bootloader``,
  ``bootloader_path`` and ``bootloader_args``)
- Added the ``use_localtime`` option for the xen-hvm and kvm
  hypervisors, and the default value for this has changed to false (in
  2.0 xen-hvm always enabled it)
- Added luxi call to submit multiple jobs in one go
- Added cluster initialization option to not modify ``/etc/hosts``
  file on nodes
- Added network interface parameters
- Added dry run mode to some LUs
- Added RAPI resources:

  - ``/2/instances/[instance_name]/info``
  - ``/2/instances/[instance_name]/replace-disks``
  - ``/2/nodes/[node_name]/evacuate``
  - ``/2/nodes/[node_name]/migrate``
  - ``/2/nodes/[node_name]/role``
  - ``/2/nodes/[node_name]/storage``
  - ``/2/nodes/[node_name]/storage/modify``
  - ``/2/nodes/[node_name]/storage/repair``

- Added OpCodes to evacuate or migrate all instances on a node
- Added new command to list storage elements on nodes (``gnt-node
  list-storage``) and modify them (``gnt-node modify-storage``)
- Added new ssconf files with master candidate IP address
  (``ssconf_master_candidates_ips``), node primary IP address
  (``ssconf_node_primary_ips``) and node secondary IP address
  (``ssconf_node_secondary_ips``)
- Added ``ganeti-confd`` and a client library to query the Ganeti
  configuration via UDP
- Added ability to run hooks after cluster initialization and before
  cluster destruction
- Added automatic mode for disk replace (``gnt-instance replace-disks
  --auto``)
- Added ``gnt-instance recreate-disks`` to re-create (empty) disks
  after catastrophic data-loss
- Added ``gnt-node repair-storage`` command to repair damaged LVM volume
  groups
- Added ``gnt-instance move`` command to move instances
- Added ``gnt-cluster watcher`` command to control watcher
- Added ``gnt-node powercycle`` command to powercycle nodes
- Added new job status field ``lock_status``
- Added parseable error codes to cluster verification (``gnt-cluster
  verify --error-codes``) and made output less verbose (use
  ``--verbose`` to restore previous behaviour)
- Added UUIDs to the main config entities (cluster, nodes, instances)
- Added support for OS variants
- Added support for hashed passwords in the Ganeti remote API users file
  (``rapi_users``)
- Added option to specify maximum timeout on instance shutdown
- Added ``--no-ssh-init`` option to ``gnt-cluster init``
- Added new helper script to start and stop Ganeti daemons
  (``daemon-util``), with the intent to reduce the work necessary to
  adjust Ganeti for non-Debian distributions and to start/stop daemons
  from one place
- Added more unittests
- Fixed critical bug in ganeti-masterd startup
- Removed the configure-time ``kvm-migration-port`` parameter, this is
  now customisable at the cluster level for both the KVM and Xen
  hypervisors using the new ``migration_port`` parameter
- Pass ``INSTANCE_REINSTALL`` variable to OS installation script when
  reinstalling an instance
- Allowed ``@`` in tag names
- Migrated to Sphinx (http://sphinx.pocoo.org/) for documentation
- Many documentation updates
- Distribute hypervisor files on ``gnt-cluster redist-conf``
- ``gnt-instance reinstall`` can now reinstall multiple instances
- Updated many command line parameters
- Introduced new OS API version 15
- No longer support a default hypervisor
- Treat virtual LVs as inexistent
- Improved job locking logic to reduce lock contention
- Match instance and node names case insensitively
- Reimplemented bash completion script to be more complete
- Improved burnin


Version 2.0.6
-------------

*(Released Thu, 4 Feb 2010)*

- Fix cleaner behaviour on nodes not in a cluster (Debian bug 568105)
- Fix a string formatting bug
- Improve safety of the code in some error paths
- Improve data validation in the master of values returned from nodes


Version 2.0.5
-------------

*(Released Thu, 17 Dec 2009)*

- Fix security issue due to missing validation of iallocator names; this
  allows local and remote execution of arbitrary executables
- Fix failure of gnt-node list during instance removal
- Ship the RAPI documentation in the archive


Version 2.0.4
-------------

*(Released Wed, 30 Sep 2009)*

- Fixed many wrong messages
- Fixed a few bugs related to the locking library
- Fixed MAC checking at instance creation time
- Fixed a DRBD parsing bug related to gaps in /proc/drbd
- Fixed a few issues related to signal handling in both daemons and
  scripts
- Fixed the example startup script provided
- Fixed insserv dependencies in the example startup script (patch from
  Debian)
- Fixed handling of drained nodes in the iallocator framework
- Fixed handling of KERNEL_PATH parameter for xen-hvm (Debian bug
  #528618)
- Fixed error related to invalid job IDs in job polling
- Fixed job/opcode persistence on unclean master shutdown
- Fixed handling of partial job processing after unclean master
  shutdown
- Fixed error reporting from LUs, previously all errors were converted
  into execution errors
- Fixed error reporting from burnin
- Decreased significantly the memory usage of the job queue
- Optimised slightly multi-job submission
- Optimised slightly opcode loading
- Backported the multi-job submit framework from the development
  branch; multi-instance start and stop should be faster
- Added script to clean archived jobs after 21 days; this will reduce
  the size of the queue directory
- Added some extra checks in disk size tracking
- Added an example ethers hook script
- Added a cluster parameter that prevents Ganeti from modifying of
  /etc/hosts
- Added more node information to RAPI responses
- Added a ``gnt-job watch`` command that allows following the ouput of a
  job
- Added a bind-address option to ganeti-rapi
- Added more checks to the configuration verify
- Enhanced the burnin script such that some operations can be retried
  automatically
- Converted instance reinstall to multi-instance model


Version 2.0.3
-------------

*(Released Fri, 7 Aug 2009)*

- Added ``--ignore-size`` to the ``gnt-instance activate-disks`` command
  to allow using the pre-2.0.2 behaviour in activation, if any existing
  instances have mismatched disk sizes in the configuration
- Added ``gnt-cluster repair-disk-sizes`` command to check and update
  any configuration mismatches for disk sizes
- Added ``gnt-master cluste-failover --no-voting`` to allow master
  failover to work on two-node clusters
- Fixed the ``--net`` option of ``gnt-backup import``, which was
  unusable
- Fixed detection of OS script errors in ``gnt-backup export``
- Fixed exit code of ``gnt-backup export``


Version 2.0.2
-------------

*(Released Fri, 17 Jul 2009)*

- Added experimental support for stripped logical volumes; this should
  enhance performance but comes with a higher complexity in the block
  device handling; stripping is only enabled when passing
  ``--with-lvm-stripecount=N`` to ``configure``, but codepaths are
  affected even in the non-stripped mode
- Improved resiliency against transient failures at the end of DRBD
  resyncs, and in general of DRBD resync checks
- Fixed a couple of issues with exports and snapshot errors
- Fixed a couple of issues in instance listing
- Added display of the disk size in ``gnt-instance info``
- Fixed checking for valid OSes in instance creation
- Fixed handling of the "vcpus" parameter in instance listing and in
  general of invalid parameters
- Fixed http server library, and thus RAPI, to handle invalid
  username/password combinations correctly; this means that now they
  report unauthorized for queries too, not only for modifications,
  allowing earlier detect of configuration problems
- Added a new "role" node list field, equivalent to the master/master
  candidate/drained/offline flags combinations
- Fixed cluster modify and changes of candidate pool size
- Fixed cluster verify error messages for wrong files on regular nodes
- Fixed a couple of issues with node demotion from master candidate role
- Fixed node readd issues
- Added non-interactive mode for ``ganeti-masterd --no-voting`` startup
- Added a new ``--no-voting`` option for masterfailover to fix failover
  on two-nodes clusters when the former master node is unreachable
- Added instance reinstall over RAPI


Version 2.0.1
-------------

*(Released Tue, 16 Jun 2009)*

- added ``-H``/``-B`` startup parameters to ``gnt-instance``, which will
  allow re-adding the start in single-user option (regression from 1.2)
- the watcher writes the instance status to a file, to allow monitoring
  to report the instance status (from the master) based on cached
  results of the watcher's queries; while this can get stale if the
  watcher is being locked due to other work on the cluster, this is
  still an improvement
- the watcher now also restarts the node daemon and the rapi daemon if
  they died
- fixed the watcher to handle full and drained queue cases
- hooks export more instance data in the environment, which helps if
  hook scripts need to take action based on the instance's properties
  (no longer need to query back into ganeti)
- instance failovers when the instance is stopped do not check for free
  RAM, so that failing over a stopped instance is possible in low memory
  situations
- rapi uses queries for tags instead of jobs (for less job traffic), and
  for cluster tags it won't talk to masterd at all but read them from
  ssconf
- a couple of error handling fixes in RAPI
- drbd handling: improved the error handling of inconsistent disks after
  resync to reduce the frequency of "there are some degraded disks for
  this instance" messages
- fixed a bug in live migration when DRBD doesn't want to reconnect (the
  error handling path called a wrong function name)


Version 2.0.0 final
-------------------

*(Released Wed, 27 May 2009)*

- no changes from rc5


Version 2.0 release candidate 5
-------------------------------

*(Released Wed, 20 May 2009)*

- fix a couple of bugs (validation, argument checks)
- fix ``gnt-cluster getmaster`` on non-master nodes (regression)
- some small improvements to RAPI and IAllocator
- make watcher automatically start the master daemon if down


Version 2.0 release candidate 4
-------------------------------

*(Released Mon, 27 Apr 2009)*

- change the OS list to not require locks; this helps with big clusters
- fix ``gnt-cluster verify`` and ``gnt-cluster verify-disks`` when the
  volume group is broken
- ``gnt-instance info``, without any arguments, doesn't run for all
  instances anymore; either pass ``--all`` or pass the desired
  instances; this helps against mistakes on big clusters where listing
  the information for all instances takes a long time
- miscellaneous doc and man pages fixes


Version 2.0 release candidate 3
-------------------------------

*(Released Wed, 8 Apr 2009)*

- Change the internal locking model of some ``gnt-node`` commands, in
  order to reduce contention (and blocking of master daemon) when
  batching many creation/reinstall jobs
- Fixes to Xen soft reboot
- No longer build documentation at build time, instead distribute it in
  the archive, in order to reduce the need for the whole docbook/rst
  toolchains


Version 2.0 release candidate 2
-------------------------------

*(Released Fri, 27 Mar 2009)*

- Now the cfgupgrade scripts works and can upgrade 1.2.7 clusters to 2.0
- Fix watcher startup sequence, improves the behaviour of busy clusters
- Some other fixes in ``gnt-cluster verify``, ``gnt-instance
  replace-disks``, ``gnt-instance add``, ``gnt-cluster queue``, KVM VNC
  bind address and other places
- Some documentation fixes and updates


Version 2.0 release candidate 1
-------------------------------

*(Released Mon, 2 Mar 2009)*

- More documentation updates, now all docs should be more-or-less
  up-to-date
- A couple of small fixes (mixed hypervisor clusters, offline nodes,
  etc.)
- Added a customizable HV_KERNEL_ARGS hypervisor parameter (for Xen PVM
  and KVM)
- Fix an issue related to $libdir/run/ganeti and cluster creation


Version 2.0 beta 2
------------------

*(Released Thu, 19 Feb 2009)*

- Xen PVM and KVM have switched the default value for the instance root
  disk to the first partition on the first drive, instead of the whole
  drive; this means that the OS installation scripts must be changed
  accordingly
- Man pages have been updated
- RAPI has been switched by default to HTTPS, and the exported functions
  should all work correctly
- RAPI v1 has been removed
- Many improvements to the KVM hypervisor
- Block device errors are now better reported
- Many other bugfixes and small improvements


Version 2.0 beta 1
------------------

*(Released Mon, 26 Jan 2009)*

- Version 2 is a general rewrite of the code and therefore the
  differences are too many to list, see the design document for 2.0 in
  the ``doc/`` subdirectory for more details
- In this beta version there is not yet a migration path from 1.2 (there
  will be one in the final 2.0 release)
- A few significant changes are:

  - all commands are executed by a daemon (``ganeti-masterd``) and the
    various ``gnt-*`` commands are just front-ends to it
  - all the commands are entered into, and executed from a job queue,
    see the ``gnt-job(8)`` manpage
  - the RAPI daemon supports read-write operations, secured by basic
    HTTP authentication on top of HTTPS
  - DRBD version 0.7 support has been removed, DRBD 8 is the only
    supported version (when migrating from Ganeti 1.2 to 2.0, you need
    to migrate to DRBD 8 first while still running Ganeti 1.2)
  - DRBD devices are using statically allocated minor numbers, which
    will be assigned to existing instances during the migration process
  - there is support for both Xen PVM and Xen HVM instances running on
    the same cluster
  - KVM virtualization is supported too
  - file-based storage has been implemented, which means that it is
    possible to run the cluster without LVM and DRBD storage, for
    example using a shared filesystem exported from shared storage (and
    still have live migration)


Version 1.2.7
-------------

*(Released Tue, 13 Jan 2009)*

- Change the default reboot type in ``gnt-instance reboot`` to "hard"
- Reuse the old instance mac address by default on instance import, if
  the instance name is the same.
- Handle situations in which the node info rpc returns incomplete
  results (issue 46)
- Add checks for tcp/udp ports collisions in ``gnt-cluster verify``
- Improved version of batcher:

  - state file support
  - instance mac address support
  - support for HVM clusters/instances

- Add an option to show the number of cpu sockets and nodes in
  ``gnt-node list``
- Support OSes that handle more than one version of the OS api (but do
  not change the current API in any other way)
- Fix ``gnt-node migrate``
- ``gnt-debug`` man page
- Fixes various more typos and small issues
- Increase disk resync maximum speed to 60MB/s (from 30MB/s)


Version 1.2.6
-------------

*(Released Wed, 24 Sep 2008)*

- new ``--hvm-nic-type`` and ``--hvm-disk-type`` flags to control the
  type of disk exported to fully virtualized instances.
- provide access to the serial console of HVM instances
- instance auto_balance flag, set by default. If turned off it will
  avoid warnings on cluster verify if there is not enough memory to fail
  over an instance. in the future it will prevent automatically failing
  it over when we will support that.
- batcher tool for instance creation, see ``tools/README.batcher``
- ``gnt-instance reinstall --select-os`` to interactively select a new
  operating system when reinstalling an instance.
- when changing the memory amount on instance modify a check has been
  added that the instance will be able to start. also warnings are
  emitted if the instance will not be able to fail over, if auto_balance
  is true.
- documentation fixes
- sync fields between ``gnt-instance list/modify/add/import``
- fix a race condition in drbd when the sync speed was set after giving
  the device a remote peer.


Version 1.2.5
-------------

*(Released Tue, 22 Jul 2008)*

- note: the allowed size and number of tags per object were reduced
- fix a bug in ``gnt-cluster verify`` with inconsistent volume groups
- fixed twisted 8.x compatibility
- fixed ``gnt-instance replace-disks`` with iallocator
- add TCP keepalives on twisted connections to detect restarted nodes
- disk increase support, see ``gnt-instance grow-disk``
- implement bulk node/instance query for RAPI
- add tags in node/instance listing (optional)
- experimental migration (and live migration) support, read the man page
  for ``gnt-instance migrate``
- the ``ganeti-watcher`` logs are now timestamped, and the watcher also
  has some small improvements in handling its state file


Version 1.2.4
-------------

*(Released Fri, 13 Jun 2008)*

- Experimental readonly, REST-based remote API implementation;
  automatically started on master node, TCP port 5080, if enabled by
  ``--enable-rapi`` parameter to configure script.
- Instance allocator support. Add and import instance accept a
  ``--iallocator`` parameter, and call that instance allocator to decide
  which node to use for the instance. The iallocator document describes
  what's expected from an allocator script.
- ``gnt-cluster verify`` N+1 memory redundancy checks: Unless passed the
  ``--no-nplus1-mem`` option ``gnt-cluster verify`` now checks that if a
  node is lost there is still enough memory to fail over the instances
  that reside on it.
- ``gnt-cluster verify`` hooks: it is now possible to add post-hooks to
  ``gnt-cluster verify``, to check for site-specific compliance. All the
  hooks will run, and their output, if any, will be displayed. Any
  failing hook will make the verification return an error value.
- ``gnt-cluster verify`` now checks that its peers are reachable on the
  primary and secondary interfaces
- ``gnt-node add`` now supports the ``--readd`` option, to readd a node
  that is still declared as part of the cluster and has failed.
- ``gnt-* list`` commands now accept a new ``-o +field`` way of
  specifying output fields, that just adds the chosen fields to the
  default ones.
- ``gnt-backup`` now has a new ``remove`` command to delete an existing
  export from the filesystem.
- New per-instance parameters hvm_acpi, hvm_pae and hvm_cdrom_image_path
  have been added. Using them you can enable/disable acpi and pae
  support, and specify a path for a cd image to be exported to the
  instance. These parameters as the name suggest only work on HVM
  clusters.
- When upgrading an HVM cluster to Ganeti 1.2.4, the values for ACPI and
  PAE support will be set to the previously hardcoded values, but the
  (previously hardcoded) path to the CDROM ISO image will be unset and
  if required, needs to be set manually with ``gnt-instance modify``
  after the upgrade.
- The address to which an instance's VNC console is bound is now
  selectable per-instance, rather than being cluster wide. Of course
  this only applies to instances controlled via VNC, so currently just
  applies to HVM clusters.


Version 1.2.3
-------------

*(Released Mon, 18 Feb 2008)*

- more tweaks to the disk activation code (especially helpful for DRBD)
- change the default ``gnt-instance list`` output format, now there is
  one combined status field (see the manpage for the exact values this
  field will have)
- some more fixes for the mac export to hooks change
- make Ganeti not break with DRBD 8.2.x (which changed the version
  format in ``/proc/drbd``) (issue 24)
- add an upgrade tool from "remote_raid1" disk template to "drbd" disk
  template, allowing migration from DRBD0.7+MD to DRBD8


Version 1.2.2
-------------

*(Released Wed, 30 Jan 2008)*

- fix ``gnt-instance modify`` breakage introduced in 1.2.1 with the HVM
  support (issue 23)
- add command aliases infrastructure and a few aliases
- allow listing of VCPUs in the ``gnt-instance list`` and improve the
  man pages and the ``--help`` option of ``gnt-node
  list``/``gnt-instance list``
- fix ``gnt-backup list`` with down nodes (issue 21)
- change the tools location (move from $pkgdatadir to $pkglibdir/tools)
- fix the dist archive and add a check for including svn/git files in
  the future
- some developer-related changes: improve the burnin and the QA suite,
  add an upload script for testing during development


Version 1.2.1
-------------

*(Released Wed, 16 Jan 2008)*

- experimental HVM support, read the install document, section
  "Initializing the cluster"
- allow for the PVM hypervisor per-instance kernel and initrd paths
- add a new command ``gnt-cluster verify-disks`` which uses a new
  algorithm to improve the reconnection of the DRBD pairs if the device
  on the secondary node has gone away
- make logical volume code auto-activate LVs at disk activation time
- slightly improve the speed of activating disks
- allow specification of the MAC address at instance creation time, and
  changing it later via ``gnt-instance modify``
- fix handling of external commands that generate lots of output on
  stderr
- update documentation with regard to minimum version of DRBD8 supported


Version 1.2.0
-------------

*(Released Tue, 4 Dec 2007)*

- Log the ``xm create`` output to the node daemon log on failure (to
  help diagnosing the error)
- In debug mode, log all external commands output if failed to the logs
- Change parsing of lvm commands to ignore stderr


Version 1.2b3
-------------

*(Released Wed, 28 Nov 2007)*

- Another round of updates to the DRBD 8 code to deal with more failures
  in the replace secondary node operation
- Some more logging of failures in disk operations (lvm, drbd)
- A few documentation updates
- QA updates


Version 1.2b2
-------------

*(Released Tue, 13 Nov 2007)*

- Change configuration file format from Python's Pickle to JSON.
  Upgrading is possible using the cfgupgrade utility.
- Add support for DRBD 8.0 (new disk template ``drbd``) which allows for
  faster replace disks and is more stable (DRBD 8 has many improvements
  compared to DRBD 0.7)
- Added command line tags support (see man pages for ``gnt-instance``,
  ``gnt-node``, ``gnt-cluster``)
- Added instance rename support
- Added multi-instance startup/shutdown
- Added cluster rename support
- Added ``gnt-node evacuate`` to simplify some node operations
- Added instance reboot operation that can speedup reboot as compared to
  stop and start
- Soften the requirement that hostnames are in FQDN format
- The ``ganeti-watcher`` now activates drbd pairs after secondary node
  reboots
- Removed dependency on debian's patched fping that uses the
  non-standard ``-S`` option
- Now the OS definitions are searched for in multiple, configurable
  paths (easier for distros to package)
- Some changes to the hooks infrastructure (especially the new
  post-configuration update hook)
- Other small bugfixes

.. vim: set textwidth=72 :
.. Local Variables:
.. mode: rst
.. fill-column: 72
.. End:<|MERGE_RESOLUTION|>--- conflicted
+++ resolved
@@ -1,7 +1,6 @@
 News
 ====
 
-<<<<<<< HEAD
 Version 2.2.0 beta 0
 --------------------
 
@@ -29,7 +28,8 @@
 - Added support for showing estimated time when exporting an instance,
   see the ``ganeti-os-interface(7)`` manpage and look for
   ``EXP_SIZE_FD``
-=======
+
+
 Version 2.1.6
 -------------
 
@@ -48,7 +48,6 @@
     --warnings option.
   - Fix RAPI not to ignore the MAC address on instance creation
   - Implement the old instance creation format in the RAPI client.
->>>>>>> a1d8344b
 
 
 Version 2.1.5
