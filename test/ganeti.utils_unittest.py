--- conflicted
+++ resolved
@@ -1697,7 +1697,6 @@
       self.assertEqual(validity, (None, None))
 
 
-<<<<<<< HEAD
 class TestSignX509Certificate(unittest.TestCase):
   KEY = "My private key!"
   KEY_OTHER = "Another key"
@@ -1751,7 +1750,8 @@
     # Other key
     self.assertRaises(errors.GenericError, utils.LoadSignedX509Certificate,
                       pem, self.KEY_OTHER)
-=======
+
+
 class TestMakedirs(unittest.TestCase):
   def setUp(self):
     self.tmpdir = tempfile.mkdtemp()
@@ -1804,7 +1804,6 @@
                             self._WrongNestedLoop, 0, 1)
     except utils.RetryTimeout:
       self.fail("Didn't detect inner loop's exception")
->>>>>>> 39292d3a
 
 
 if __name__ == '__main__':
