# Ganeti makefile
# - Indent with tabs only.
# - Keep files sorted; one line per file.
# - Directories in lib/ must have their own *dir variable (see hypervisor).
# - All directories must be listed DIRS.
# - Use autogen.sh to generate Makefile.in and configure script.

# Automake doesn't export these variables before version 1.10.
abs_top_builddir = @abs_top_builddir@
abs_top_srcdir = @abs_top_srcdir@

ACLOCAL_AMFLAGS = -I autotools
DOCBOOK_WRAPPER = $(top_srcdir)/autotools/docbook-wrapper
BUILD_BASH_COMPLETION = $(top_srcdir)/autotools/build-bash-completion
RUN_IN_TEMPDIR = $(top_srcdir)/autotools/run-in-tempdir
REPLACE_VARS_SED = autotools/replace_vars.sed

hypervisordir = $(pkgpythondir)/hypervisor
httpdir = $(pkgpythondir)/http
confddir = $(pkgpythondir)/confd
rapidir = $(pkgpythondir)/rapi
toolsdir = $(pkglibdir)/tools
docdir = $(datadir)/doc/$(PACKAGE)

DIRS = \
	autotools \
	daemons \
	devel \
	doc \
	doc/examples \
	doc/examples/hooks \
	lib \
	lib/http \
	lib/hypervisor \
	lib/rapi \
	lib/confd \
	man \
	qa \
	scripts \
	test \
	test/data \
	tools

MAINTAINERCLEANFILES = \
	$(docpng) \
	$(maninput)

maintainer-clean-local:
	-rm -rf doc/api doc/build doc/html

CLEANFILES = \
	autotools/replace_vars.sed \
	daemons/ganeti-cleaner \
	devel/upload \
	doc/examples/bash_completion \
	doc/examples/ganeti.initd \
	doc/examples/ganeti.cron \
	lib/*.py[co] \
	lib/http/*.py[co] \
	lib/hypervisor/*.py[co] \
	lib/rapi/*.py[co] \
	$(man_MANS) \
	$(manhtml) \
	qa/*.py[co] \
	test/*.py[co] \
	stamp-directories \
	$(nodist_pkgpython_PYTHON)

BUILT_SOURCES = \
	ganeti \
	srclinks \
	lib/_autoconf.py

nodist_pkgpython_PYTHON = \
	lib/_autoconf.py

pkgpython_PYTHON = \
	lib/__init__.py \
	lib/asyncnotifier.py \
	lib/backend.py \
	lib/bdev.py \
	lib/bootstrap.py \
	lib/cli.py \
	lib/cmdlib.py \
	lib/config.py \
	lib/constants.py \
	lib/daemon.py \
	lib/errors.py \
	lib/jqueue.py \
	lib/jstore.py \
	lib/locking.py \
	lib/luxi.py \
	lib/mcpu.py \
	lib/objects.py \
	lib/opcodes.py \
	lib/rpc.py \
	lib/serializer.py \
	lib/ssconf.py \
	lib/ssh.py \
	lib/storage.py \
	lib/utils.py \
	lib/workerpool.py

hypervisor_PYTHON = \
	lib/hypervisor/__init__.py \
	lib/hypervisor/hv_base.py \
	lib/hypervisor/hv_chroot.py \
	lib/hypervisor/hv_fake.py \
	lib/hypervisor/hv_kvm.py \
	lib/hypervisor/hv_xen.py

rapi_PYTHON = \
	lib/rapi/__init__.py \
	lib/rapi/baserlib.py \
	lib/rapi/connector.py \
	lib/rapi/rlib2.py

http_PYTHON = \
	lib/http/__init__.py \
	lib/http/auth.py \
	lib/http/client.py \
	lib/http/server.py

confd_PYTHON = \
	lib/confd/__init__.py \
	lib/confd/server.py \
	lib/confd/querylib.py

docrst = \
	doc/admin.rst \
	doc/design-2.0.rst \
	doc/design-2.1.rst \
	doc/glossary.rst \
	doc/hooks.rst \
	doc/iallocator.rst \
	doc/index.rst \
	doc/install.rst \
	doc/rapi.rst \
	doc/security.rst

doc/html: $(docrst) $(docpng) doc/conf.py configure.ac
	@test -n "$(SPHINX)" || \
	    { echo 'sphinx-build' not found during configure; exit 1; }
	mkdir -p doc/build/doctrees
	PYTHONPATH=.:$(top_builddir) sphinx-build -q -b html \
	    -d doc/build/doctrees \
	    -D version="$(VERSION_MAJOR).$(VERSION_MINOR)" \
	    -D release="$(PACKAGE_VERSION)" \
	    $(top_srcdir)/doc doc/html
	touch "$@"

docdot = \
	doc/arch-2.0.dot

docpng = $(patsubst %.dot,%.png,$(docdot))

noinst_DATA = $(manhtml) doc/html

gnt_scripts = \
	scripts/gnt-backup \
	scripts/gnt-cluster \
	scripts/gnt-debug \
	scripts/gnt-instance \
	scripts/gnt-job \
	scripts/gnt-node \
	scripts/gnt-os

<<<<<<< HEAD
dist_sbin_SCRIPTS = \
	daemons/ganeti-noded \
	daemons/ganeti-watcher \
	daemons/ganeti-masterd \
	daemons/ganeti-confd \
	daemons/ganeti-rapi \
	$(gnt_scripts)
=======
nodist_sbin_SCRIPTS = \
	daemons/ganeti-cleaner
>>>>>>> fc3fd894

dist_tools_SCRIPTS = \
	tools/burnin \
	tools/cfgshell \
	tools/cfgupgrade \
	tools/lvmstrap

EXTRA_DIST = \
	$(MAINTAINERCLEANFILES) \
	NEWS \
	DEVNOTES \
	pylintrc \
	autotools/build-bash-completion \
	autotools/docbook-wrapper \
<<<<<<< HEAD
	autotools/run-in-tempdir \
=======
	daemons/ganeti-cleaner.in \
>>>>>>> fc3fd894
	devel/upload.in \
	$(docdot) \
	$(docrst) \
	doc/conf.py \
	doc/html \
	doc/examples/ganeti.initd.in \
	doc/examples/ganeti.cron.in \
	doc/examples/dumb-allocator \
	doc/examples/hooks/ethers \
	doc/locking.txt \
	test/testutils.py \
	test/mocks.py \
	$(dist_TESTS) \
	$(TEST_FILES) \
	man/footer.sgml \
	$(mansgml) $(maninput) \
	qa/ganeti-qa.py \
	qa/qa-sample.json \
	qa/qa_cluster.py \
	qa/qa_config.py \
	qa/qa_daemon.py \
	qa/qa_env.py \
	qa/qa_error.py \
	qa/qa_instance.py \
	qa/qa_node.py \
	qa/qa_os.py \
	qa/qa_rapi.py \
	qa/qa_tags.py \
	qa/qa_utils.py

man_MANS = \
	man/ganeti.7 \
	man/ganeti-masterd.8 \
	man/ganeti-noded.8 \
	man/ganeti-os-interface.7 \
	man/ganeti-rapi.8 \
	man/ganeti-watcher.8 \
	man/gnt-backup.8 \
	man/gnt-cluster.8 \
	man/gnt-debug.8 \
	man/gnt-instance.8 \
	man/gnt-job.8 \
	man/gnt-node.8 \
	man/gnt-os.8

mansgml = $(patsubst %.7,%.sgml,$(patsubst %.8,%.sgml,$(man_MANS)))
manhtml = $(patsubst %.sgml,%.html,$(mansgml))
maninput = $(patsubst %.7,%.7.in,$(patsubst %.8,%.8.in,$(man_MANS))) $(patsubst %.html,%.html.in,$(manhtml))

TEST_FILES = \
	test/data/bdev-both.txt \
	test/data/bdev-8.3-both.txt \
	test/data/bdev-disk.txt \
	test/data/bdev-net.txt \
	test/data/proc_drbd8.txt \
	test/data/proc_drbd83.txt

dist_TESTS = \
	test/ganeti.bdev_unittest.py \
	test/ganeti.cli_unittest.py \
	test/ganeti.cmdlib_unittest.py \
	test/ganeti.config_unittest.py \
	test/ganeti.constants_unittest.py \
	test/ganeti.hooks_unittest.py \
	test/ganeti.http_unittest.py \
	test/ganeti.locking_unittest.py \
	test/ganeti.objects_unittest.py \
	test/ganeti.rapi.resources_unittest.py \
	test/ganeti.serializer_unittest.py \
	test/ganeti.ssh_unittest.py \
	test/ganeti.utils_unittest.py \
	test/ganeti.workerpool_unittest.py

nodist_TESTS =

TESTS = $(dist_TESTS) $(nodist_TESTS)

TESTS_ENVIRONMENT = \
	PYTHONPATH=. TOP_SRCDIR=$(abs_top_srcdir) \
	$(RUN_IN_TEMPDIR) $(PYTHON)

all-local: stamp-directories devel/upload \
	doc/examples/bash_completion \
	doc/examples/ganeti.initd doc/examples/ganeti.cron

devel/upload: devel/upload.in stamp-directories $(REPLACE_VARS_SED)
	sed -f $(REPLACE_VARS_SED) < $< > $@
	chmod u+x $@

doc/examples/%: doc/examples/%.in stamp-directories \
		$(REPLACE_VARS_SED)
	sed -f $(REPLACE_VARS_SED) < $< > $@

<<<<<<< HEAD
doc/examples/bash_completion: $(BUILD_BASH_COMPLETION) $(RUN_IN_TEMPDIR) \
	lib/cli.py $(gnt_scripts) tools/burnin
	PYTHONPATH=. $(RUN_IN_TEMPDIR) $(CURDIR)/$(BUILD_BASH_COMPLETION) > $@
=======
daemons/ganeti-cleaner: daemons/ganeti-cleaner.in stamp-directories \
		$(REPLACE_VARS_SED)
	sed -f $(REPLACE_VARS_SED) < $< > $@
	chmod +x $@

doc/%.html: doc/%.rst
	@test -n "$(RST2HTML)" || { echo 'rst2html' not found during configure; exit 1; }
	$(RST2HTML) $< $@
>>>>>>> fc3fd894

doc/%.png: doc/%.dot
	@test -n "$(DOT)" || { echo 'dot' not found during configure; exit 1; }
	$(DOT) -Tpng -o $@ $<

man/%.7.in man/%.8.in: man/%.sgml man/footer.sgml $(DOCBOOK_WRAPPER)
	@test -n "$(DOCBOOK2MAN)" || { echo 'docbook2man' not found during configure; exit 1; }
	$(DOCBOOK_WRAPPER) "$(DOCBOOK2MAN)" $< $(notdir $(@:.in=)) $@

man/%.html.in: man/%.sgml man/footer.sgml $(DOCBOOK_WRAPPER)
	@test -n "$(DOCBOOK2HTML)" || { echo 'docbook2html' not found during configure; exit 1; }
	$(DOCBOOK_WRAPPER) "$(DOCBOOK2HTML) --nochunks" $< $(notdir $(@:.in=)) $@

man/%.7: man/%.7.in stamp-directories $(REPLACE_VARS_SED)
	sed -f $(REPLACE_VARS_SED) < $< > $@

man/%.8: man/%.8.in stamp-directories $(REPLACE_VARS_SED)
	sed -f $(REPLACE_VARS_SED) < $< > $@

man/%.html: man/%.html.in stamp-directories $(REPLACE_VARS_SED)
	sed -f $(REPLACE_VARS_SED) < $< > $@

lib/_autoconf.py: Makefile stamp-directories
	set -e; \
	{ echo '# This file is automatically generated, do not edit!'; \
	  echo '#'; \
	  echo ''; \
	  echo '"""Build-time configuration for Ganeti.'; \
	  echo '';\
	  echo 'This file is autogenerated by the build process.'; \
	  echo 'For any changes you need to re-run ./configure (and'; \
	  echo 'not edit by hand).'; \
	  echo ''; \
	  echo '"""'; \
	  echo ''; \
	  echo "PACKAGE_VERSION = '$(PACKAGE_VERSION)'"; \
	  echo "VERSION_MAJOR = '$(VERSION_MAJOR)'"; \
	  echo "VERSION_MINOR = '$(VERSION_MINOR)'"; \
	  echo "VERSION_REVISION = '$(VERSION_REVISION)'"; \
	  echo "VERSION_SUFFIX = '$(VERSION_SUFFIX)'"; \
	  echo "VERSION_FULL = '$(VERSION_FULL)'"; \
	  echo "LOCALSTATEDIR = '$(localstatedir)'"; \
	  echo "SYSCONFDIR = '$(sysconfdir)'"; \
	  echo "SSH_INITD_SCRIPT = '$(SSH_INITD_SCRIPT)'"; \
	  echo "EXPORT_DIR = '$(EXPORT_DIR)'"; \
	  echo "OS_SEARCH_PATH = [$(OS_SEARCH_PATH)]"; \
	  echo "XEN_KERNEL = '$(XEN_KERNEL)'"; \
	  echo "XEN_INITRD = '$(XEN_INITRD)'"; \
	  echo "FILE_STORAGE_DIR = '$(FILE_STORAGE_DIR)'"; \
	  echo "IALLOCATOR_SEARCH_PATH = [$(IALLOCATOR_SEARCH_PATH)]"; \
	  echo "KVM_PATH = '$(KVM_PATH)'"; \
	  echo "KVM_MIGRATION_PORT = '$(KVM_MIGRATION_PORT)'"; \
	  echo "SOCAT_PATH = '$(SOCAT_PATH)'"; \
	  echo "LVM_STRIPECOUNT = $(LVM_STRIPECOUNT)"; \
	  echo "TOOLSDIR = '$(toolsdir)'"; \
	  echo "GNT_SCRIPTS = [$(foreach i,$(notdir $(gnt_scripts)),'$(i)',)]"; \
	} > $@

$(REPLACE_VARS_SED): Makefile stamp-directories
	set -e; \
	{ echo 's#@PREFIX@#$(prefix)#g'; \
	  echo 's#@SYSCONFDIR@#$(sysconfdir)#g'; \
	  echo 's#@LOCALSTATEDIR@#$(localstatedir)#g'; \
	  echo 's#@SBINDIR@#$(sbindir)#g'; \
	  echo 's#@GANETI_VERSION@#$(PACKAGE_VERSION)#g'; \
	  echo 's#@CUSTOM_XEN_KERNEL@#$(XEN_KERNEL)#g'; \
	  echo 's#@CUSTOM_XEN_INITRD@#$(XEN_INITRD)#g'; \
	  echo 's#@RPL_FILE_STORAGE_DIR@#$(FILE_STORAGE_DIR)#g'; \
	  echo 's#@PKGLIBDIR@#$(pkglibdir)#g'; \
	} > $@

# We need to create symlinks because "make distcheck" will not install Python
# files when building.
srclinks: stamp-directories
	set -e; \
	for i in man/footer.sgml $(pkgpython_PYTHON) $(hypervisor_PYTHON) \
			$(rapi_PYTHON) $(http_PYTHON) $(confd_PYTHON) \
			$(dist_sbin_SCRIPTS) $(dist_tools_SCRIPTS) \
			$(dist_TESTS); do \
		if test ! -f $$i -a -f $(abs_top_srcdir)/$$i; then \
			$(LN_S) $(abs_top_srcdir)/$$i $$i; \
		fi; \
	done

.PHONY: ganeti
ganeti:
	cd $(top_builddir) && test -h "$@" || { rm -f $@ && $(LN_S) lib $@; }

# a dist hook rule for catching revision control directories
distcheck-hook:
	if find $(top_distdir) | grep -F -e '.svn' -e '.git'; then \
		echo "Found revision control files in final archive" 1>&2 ; \
		exit 1; \
	fi

install-exec-local:
	@mkdir_p@ "$(DESTDIR)${localstatedir}/lib/ganeti" \
	  "$(DESTDIR)${localstatedir}/log/ganeti" \
	  "$(DESTDIR)${localstatedir}/run/ganeti"

stamp-directories: Makefile
	@mkdir_p@ $(DIRS)
	touch $@

.PHONY: apidoc
apidoc: epydoc.conf $(RUN_IN_TEMPDIR)
	test -e doc/api || mkdir doc/api
	$(RUN_IN_TEMPDIR) epydoc -v \
		--conf $(CURDIR)/epydoc.conf \
		--output $(CURDIR)/doc/api

.PHONY: TAGS
TAGS:
	rm -f TAGS
	find . -path './lib/*.py' -o -path 'scripts/gnt-*' -o \
	  -path 'daemons/ganeti-*' -o -path 'tools/*' | \
	  etags -

# vim: set noet :<|MERGE_RESOLUTION|>--- conflicted
+++ resolved
@@ -165,7 +165,6 @@
 	scripts/gnt-node \
 	scripts/gnt-os
 
-<<<<<<< HEAD
 dist_sbin_SCRIPTS = \
 	daemons/ganeti-noded \
 	daemons/ganeti-watcher \
@@ -173,10 +172,9 @@
 	daemons/ganeti-confd \
 	daemons/ganeti-rapi \
 	$(gnt_scripts)
-=======
+
 nodist_sbin_SCRIPTS = \
 	daemons/ganeti-cleaner
->>>>>>> fc3fd894
 
 dist_tools_SCRIPTS = \
 	tools/burnin \
@@ -191,11 +189,8 @@
 	pylintrc \
 	autotools/build-bash-completion \
 	autotools/docbook-wrapper \
-<<<<<<< HEAD
 	autotools/run-in-tempdir \
-=======
 	daemons/ganeti-cleaner.in \
->>>>>>> fc3fd894
 	devel/upload.in \
 	$(docdot) \
 	$(docrst) \
@@ -285,24 +280,18 @@
 	sed -f $(REPLACE_VARS_SED) < $< > $@
 	chmod u+x $@
 
+daemons/ganeti-cleaner: daemons/ganeti-cleaner.in stamp-directories \
+		$(REPLACE_VARS_SED)
+	sed -f $(REPLACE_VARS_SED) < $< > $@
+	chmod +x $@
+
 doc/examples/%: doc/examples/%.in stamp-directories \
 		$(REPLACE_VARS_SED)
 	sed -f $(REPLACE_VARS_SED) < $< > $@
 
-<<<<<<< HEAD
 doc/examples/bash_completion: $(BUILD_BASH_COMPLETION) $(RUN_IN_TEMPDIR) \
 	lib/cli.py $(gnt_scripts) tools/burnin
 	PYTHONPATH=. $(RUN_IN_TEMPDIR) $(CURDIR)/$(BUILD_BASH_COMPLETION) > $@
-=======
-daemons/ganeti-cleaner: daemons/ganeti-cleaner.in stamp-directories \
-		$(REPLACE_VARS_SED)
-	sed -f $(REPLACE_VARS_SED) < $< > $@
-	chmod +x $@
-
-doc/%.html: doc/%.rst
-	@test -n "$(RST2HTML)" || { echo 'rst2html' not found during configure; exit 1; }
-	$(RST2HTML) $< $@
->>>>>>> fc3fd894
 
 doc/%.png: doc/%.dot
 	@test -n "$(DOT)" || { echo 'dot' not found during configure; exit 1; }
