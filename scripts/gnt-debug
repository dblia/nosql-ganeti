#!/usr/bin/python
#

# Copyright (C) 2006, 2007 Google Inc.
#
# This program is free software; you can redistribute it and/or modify
# it under the terms of the GNU General Public License as published by
# the Free Software Foundation; either version 2 of the License, or
# (at your option) any later version.
#
# This program is distributed in the hope that it will be useful, but
# WITHOUT ANY WARRANTY; without even the implied warranty of
# MERCHANTABILITY or FITNESS FOR A PARTICULAR PURPOSE.  See the GNU
# General Public License for more details.
#
# You should have received a copy of the GNU General Public License
# along with this program; if not, write to the Free Software
# Foundation, Inc., 51 Franklin Street, Fifth Floor, Boston, MA
# 02110-1301, USA.


# pylint: disable-msg=W0401,W0614
# W0401: Wildcard import ganeti.cli
# W0614: Unused import %s from wildcard import (since we need cli)

import sys
import simplejson
import time

from ganeti.cli import *
from ganeti import cli
from ganeti import opcodes
from ganeti import constants
from ganeti import utils
from ganeti import errors


def Delay(opts, args):
  """Sleeps for a while

  @param opts: the command line options selected by the user
  @type args: list
  @param args: should contain only one element, the duration
      the sleep
  @rtype: int
  @return: the desired exit code

  """
  delay = float(args[0])
  op = opcodes.OpTestDelay(duration=delay,
                           on_master=opts.on_master,
                           on_nodes=opts.on_nodes)
  SubmitOpCode(op)

  return 0


def GenericOpCodes(opts, args):
  """Send any opcode to the master.

  @todo: The function is broken and needs to be converted to the
      current job queue API
  @param opts: the command line options selected by the user
  @type args: list
  @param args: should contain only one element, the path of
      the file with the opcode definition
  @rtype: int
  @return: the desired exit code

  """
  cl = cli.GetClient()
<<<<<<< HEAD
  jex = cli.JobExecutor(cl=cl)

  for fname in args:
    op_data = simplejson.loads(utils.ReadFile(fname))
    op_list = [opcodes.OpCode.LoadOpCode(val) for val in op_data]
    jex.QueueJob("file %s" % fname, *op_list)

=======
  jex = cli.JobExecutor(cl=cl, verbose=opts.verbose)

  job_cnt = 0
  op_cnt = 0
  if opts.timing_stats:
    ToStdout("Loading...")
  for job_idx in range(opts.rep_job):
    for fname in args:
      op_data = simplejson.loads(open(fname).read())
      op_list = [opcodes.OpCode.LoadOpCode(val) for val in op_data]
      op_list = op_list * opts.rep_op
      jex.QueueJob("file %s/%d" % (fname, job_idx), *op_list)
      op_cnt += len(op_list)
      job_cnt += 1

  if opts.timing_stats:
    t1 = time.time()
    ToStdout("Submitting...")
  jex.SubmitPending()

  if opts.timing_stats:
    t2 = time.time()
    ToStdout("Executing...")
>>>>>>> b3fd544f
  jex.GetResults()
  if opts.timing_stats:
    t3 = time.time()
    ToStdout("C:op     %4d" % op_cnt)
    ToStdout("C:job    %4d" % job_cnt)
    ToStdout("T:submit %4.4f" % (t2-t1))
    ToStdout("T:exec   %4.4f" % (t3-t2))
    ToStdout("T:total  %4.4f" % (t3-t1))
  return 0


def TestAllocator(opts, args):
  """Runs the test allocator opcode.

  @param opts: the command line options selected by the user
  @type args: list
  @param args: should contain only one element, the iallocator name
  @rtype: int
  @return: the desired exit code

  """
  try:
    disks = [{"size": utils.ParseUnit(val), "mode": 'w'}
             for val in opts.disks.split(",")]
  except errors.UnitParseError, err:
    ToStderr("Invalid disks parameter '%s': %s", opts.disks, err)
    return 1

  nics = [val.split("/") for val in opts.nics.split(",")]
  for row in nics:
    while len(row) < 3:
      row.append(None)
    for i in range(3):
      if row[i] == '':
        row[i] = None
  nic_dict = [{"mac": v[0], "ip": v[1], "bridge": v[2]} for v in nics]

  if opts.tags is None:
    opts.tags = []
  else:
    opts.tags = opts.tags.split(",")

  op = opcodes.OpTestAllocator(mode=opts.mode,
                               name=args[0],
                               mem_size=opts.mem,
                               disks=disks,
                               disk_template=opts.disk_template,
                               nics=nic_dict,
                               os=opts.os_type,
                               vcpus=opts.vcpus,
                               tags=opts.tags,
                               direction=opts.direction,
                               allocator=opts.allocator,
                               )
  result = SubmitOpCode(op)
  ToStdout("%s" % result)
  return 0


commands = {
  'delay': (Delay, [ArgUnknown(min=1, max=1)],
            [DEBUG_OPT,
             cli_option("--no-master", dest="on_master", default=True,
                        action="store_false",
                        help="Do not sleep in the master code"),
             cli_option("-n", dest="on_nodes", default=[],
                        action="append",
                        help="Select nodes to sleep on"),
             ],
            "[opts...] <duration>", "Executes a TestDelay OpCode"),
<<<<<<< HEAD
  'submit-job': (GenericOpCodes, [ArgFile(min=1)], [DEBUG_OPT],
=======
  'submit-job': (GenericOpCodes, ARGS_ATLEAST(1),
                 [DEBUG_OPT,
                  make_option("--op-repeat", type="int", default="1",
                              dest="rep_op",
                              help="Repeat the opcode sequence this number"
                              " of times"),
                  make_option("--job-repeat", type="int", default="1",
                              dest="rep_job",
                              help="Repeat the job this number"
                              " of times"),
                  make_option("-v", "--verbose", default=False,
                              action="store_true",
                              help="Make the operation more verbose"),
                  make_option("--timing-stats", default=False,
                              action="store_true",
                              help="Show timing stats"),
                  ],
>>>>>>> b3fd544f
                 "<op_list_file...>", "Submits jobs built from json files"
                 " containing a list of serialized opcodes"),
  'allocator': (TestAllocator, ARGS_ONE_INSTANCE,
                [DEBUG_OPT,
                 cli_option("--dir", dest="direction",
                            default="in", choices=["in", "out"],
                            help="Show allocator input (in) or allocator"
                            " results (out)"),
                 cli_option("--algorithm", dest="allocator",
                            default=None,
                            help="Allocator algorithm name",
                            completion_suggest=OPT_COMPL_ONE_IALLOCATOR),
                 cli_option("-m", "--mode", default="relocate",
                            choices=["relocate", "allocate"],
                            help="Request mode, either allocate or"
                            " relocate"),
                 cli_option("--mem", default=128, type="unit",
                            help="Memory size for the instance (MiB)"),
                 cli_option("--disks", default="4096,4096",
                            help="Comma separated list of disk sizes (MiB)"),
                 cli_option("-t", "--disk-template", default="drbd",
                            help="Select the disk template",
                            choices=list(constants.DISK_TEMPLATES)),
                 cli_option("--nics", default="00:11:22:33:44:55",
                            help="Comma separated list of nics, each nic"
                            " definition is of form mac/ip/bridge, if"
                            " missing values are replace by None"),
                 cli_option("-o", "--os-type", default=None,
                            help="Select os for the instance",
                            completion_suggest=OPT_COMPL_ONE_OS),
                 cli_option("-p", "--vcpus", default=1, type="int",
                            help="Select number of VCPUs for the instance"),
                 cli_option("--tags", default=None,
                            help="Comma separated list of tags"),
                 ],
                "{opts...} <instance>", "Executes a TestAllocator OpCode"),
  }


if __name__ == '__main__':
  sys.exit(GenericMain(commands))<|MERGE_RESOLUTION|>--- conflicted
+++ resolved
@@ -69,15 +69,6 @@
 
   """
   cl = cli.GetClient()
-<<<<<<< HEAD
-  jex = cli.JobExecutor(cl=cl)
-
-  for fname in args:
-    op_data = simplejson.loads(utils.ReadFile(fname))
-    op_list = [opcodes.OpCode.LoadOpCode(val) for val in op_data]
-    jex.QueueJob("file %s" % fname, *op_list)
-
-=======
   jex = cli.JobExecutor(cl=cl, verbose=opts.verbose)
 
   job_cnt = 0
@@ -86,7 +77,7 @@
     ToStdout("Loading...")
   for job_idx in range(opts.rep_job):
     for fname in args:
-      op_data = simplejson.loads(open(fname).read())
+      op_data = simplejson.loads(utils.ReadFile(fname))
       op_list = [opcodes.OpCode.LoadOpCode(val) for val in op_data]
       op_list = op_list * opts.rep_op
       jex.QueueJob("file %s/%d" % (fname, job_idx), *op_list)
@@ -96,12 +87,13 @@
   if opts.timing_stats:
     t1 = time.time()
     ToStdout("Submitting...")
+
   jex.SubmitPending()
 
   if opts.timing_stats:
     t2 = time.time()
     ToStdout("Executing...")
->>>>>>> b3fd544f
+
   jex.GetResults()
   if opts.timing_stats:
     t3 = time.time()
@@ -172,27 +164,23 @@
                         help="Select nodes to sleep on"),
              ],
             "[opts...] <duration>", "Executes a TestDelay OpCode"),
-<<<<<<< HEAD
-  'submit-job': (GenericOpCodes, [ArgFile(min=1)], [DEBUG_OPT],
-=======
-  'submit-job': (GenericOpCodes, ARGS_ATLEAST(1),
+  'submit-job': (GenericOpCodes, [ArgFile(min=1)],
                  [DEBUG_OPT,
-                  make_option("--op-repeat", type="int", default="1",
-                              dest="rep_op",
-                              help="Repeat the opcode sequence this number"
-                              " of times"),
-                  make_option("--job-repeat", type="int", default="1",
-                              dest="rep_job",
-                              help="Repeat the job this number"
-                              " of times"),
-                  make_option("-v", "--verbose", default=False,
-                              action="store_true",
-                              help="Make the operation more verbose"),
-                  make_option("--timing-stats", default=False,
-                              action="store_true",
-                              help="Show timing stats"),
+                  cli_option("--op-repeat", type="int", default="1",
+                             dest="rep_op",
+                             help="Repeat the opcode sequence this number"
+                             " of times"),
+                  cli_option("--job-repeat", type="int", default="1",
+                             dest="rep_job",
+                             help="Repeat the job this number"
+                             " of times"),
+                  cli_option("-v", "--verbose", default=False,
+                             action="store_true",
+                             help="Make the operation more verbose"),
+                  cli_option("--timing-stats", default=False,
+                             action="store_true",
+                             help="Show timing stats"),
                   ],
->>>>>>> b3fd544f
                  "<op_list_file...>", "Submits jobs built from json files"
                  " containing a list of serialized opcodes"),
   'allocator': (TestAllocator, ARGS_ONE_INSTANCE,
