{-| Implementation of the LUXI loader.

-}

{-

Copyright (C) 2009, 2010, 2011, 2012 Google Inc.

This program is free software; you can redistribute it and/or modify
it under the terms of the GNU General Public License as published by
the Free Software Foundation; either version 2 of the License, or
(at your option) any later version.

This program is distributed in the hope that it will be useful, but
WITHOUT ANY WARRANTY; without even the implied warranty of
MERCHANTABILITY or FITNESS FOR A PARTICULAR PURPOSE.  See the GNU
General Public License for more details.

You should have received a copy of the GNU General Public License
along with this program; if not, write to the Free Software
Foundation, Inc., 51 Franklin Street, Fifth Floor, Boston, MA
02110-1301, USA.

-}

module Ganeti.HTools.Luxi
  ( loadData
  , parseData
  ) where

import qualified Control.Exception as E
import Text.JSON.Types
import qualified Text.JSON

import Ganeti.BasicTypes
import qualified Ganeti.Luxi as L
import qualified Ganeti.Query.Language as Qlang
import Ganeti.HTools.Loader
import Ganeti.HTools.Types
import qualified Ganeti.HTools.Group as Group
import qualified Ganeti.HTools.Node as Node
import qualified Ganeti.HTools.Instance as Instance
import Ganeti.JSON

{-# ANN module "HLint: ignore Eta reduce" #-}

-- * Utility functions

-- | Get values behind \"data\" part of the result.
getData :: (Monad m) => JSValue -> m JSValue
getData (JSObject o) = fromObj (fromJSObject o) "data"
getData x = fail $ "Invalid input, expected dict entry but got " ++ show x

-- | Converts a (status, value) into m value, if possible.
parseQueryField :: (Monad m) => JSValue -> m (JSValue, JSValue)
parseQueryField (JSArray [status, result]) = return (status, result)
parseQueryField o =
  fail $ "Invalid query field, expected (status, value) but got " ++ show o

-- | Parse a result row.
parseQueryRow :: (Monad m) => JSValue -> m [(JSValue, JSValue)]
parseQueryRow (JSArray arr) = mapM parseQueryField arr
parseQueryRow o =
  fail $ "Invalid query row result, expected array but got " ++ show o

-- | Parse an overall query result and get the [(status, value)] list
-- for each element queried.
parseQueryResult :: (Monad m) => JSValue -> m [[(JSValue, JSValue)]]
parseQueryResult (JSArray arr) = mapM parseQueryRow arr
parseQueryResult o =
  fail $ "Invalid query result, expected array but got " ++ show o

-- | Prepare resulting output as parsers expect it.
extractArray :: (Monad m) => JSValue -> m [[(JSValue, JSValue)]]
extractArray v =
  getData v >>= parseQueryResult

-- | Testing result status for more verbose error message.
fromJValWithStatus :: (Text.JSON.JSON a, Monad m) => (JSValue, JSValue) -> m a
fromJValWithStatus (st, v) = do
  st' <- fromJVal st
  Qlang.checkRS st' v >>= fromJVal

-- | Annotate errors when converting values with owner/attribute for
-- better debugging.
genericConvert :: (Text.JSON.JSON a) =>
                  String             -- ^ The object type
               -> String             -- ^ The object name
               -> String             -- ^ The attribute we're trying to convert
               -> (JSValue, JSValue) -- ^ The value we're trying to convert
               -> Result a           -- ^ The annotated result
genericConvert otype oname oattr =
  annotateResult (otype ++ " '" ++ oname ++
                  "', error while reading attribute '" ++
                  oattr ++ "'") . fromJValWithStatus

-- * Data querying functionality

-- | The input data for node query.
queryNodesMsg :: L.LuxiOp
queryNodesMsg =
  L.Query Qlang.QRNode ["name", "mtotal", "mnode", "mfree", "dtotal", "dfree",
                        "ctotal", "offline", "drained", "vm_capable",
                        "ndp/spindle_count", "group.uuid"] Qlang.EmptyFilter

-- | The input data for instance query.
queryInstancesMsg :: L.LuxiOp
queryInstancesMsg =
  L.Query Qlang.QRInstance ["name", "disk_usage", "be/memory", "be/vcpus",
                            "status", "pnode", "snodes", "tags", "oper_ram",
                            "be/auto_balance", "disk_template",
                            "be/spindle_use"] Qlang.EmptyFilter

-- | The input data for cluster query.
queryClusterInfoMsg :: L.LuxiOp
queryClusterInfoMsg = L.QueryClusterInfo

-- | The input data for node group query.
queryGroupsMsg :: L.LuxiOp
queryGroupsMsg =
<<<<<<< HEAD
  L.Query Qlang.QRGroup ["uuid", "name", "alloc_policy", "ipolicy"]
   Qlang.EmptyFilter
=======
  L.Query L.QRGroup ["uuid", "name", "alloc_policy", "ipolicy", "tags"] ()
>>>>>>> b898de8f

-- | Wraper over 'callMethod' doing node query.
queryNodes :: L.Client -> IO (Result JSValue)
queryNodes = L.callMethod queryNodesMsg

-- | Wraper over 'callMethod' doing instance query.
queryInstances :: L.Client -> IO (Result JSValue)
queryInstances = L.callMethod queryInstancesMsg

-- | Wrapper over 'callMethod' doing cluster information query.
queryClusterInfo :: L.Client -> IO (Result JSValue)
queryClusterInfo = L.callMethod queryClusterInfoMsg

-- | Wrapper over callMethod doing group query.
queryGroups :: L.Client -> IO (Result JSValue)
queryGroups = L.callMethod queryGroupsMsg

-- | Parse a instance list in JSON format.
getInstances :: NameAssoc
             -> JSValue
             -> Result [(String, Instance.Instance)]
getInstances ktn arr = extractArray arr >>= mapM (parseInstance ktn)

-- | Construct an instance from a JSON object.
parseInstance :: NameAssoc
              -> [(JSValue, JSValue)]
              -> Result (String, Instance.Instance)
parseInstance ktn [ name, disk, mem, vcpus
                  , status, pnode, snodes, tags, oram
                  , auto_balance, disk_template, su ] = do
  xname <- annotateResult "Parsing new instance" (fromJValWithStatus name)
  let convert a = genericConvert "Instance" xname a
  xdisk <- convert "disk_usage" disk
  xmem <- case oram of -- FIXME: remove the "guessing"
            (_, JSRational _ _) -> convert "oper_ram" oram
            _ -> convert "be/memory" mem
  xvcpus <- convert "be/vcpus" vcpus
  xpnode <- convert "pnode" pnode >>= lookupNode ktn xname
  xsnodes <- convert "snodes" snodes::Result [JSString]
  snode <- if null xsnodes
             then return Node.noSecondary
             else lookupNode ktn xname (fromJSString $ head xsnodes)
  xrunning <- convert "status" status
  xtags <- convert "tags" tags
  xauto_balance <- convert "auto_balance" auto_balance
  xdt <- convert "disk_template" disk_template
  xsu <- convert "be/spindle_use" su
  let inst = Instance.create xname xmem xdisk xvcpus
             xrunning xtags xauto_balance xpnode snode xdt xsu
  return (xname, inst)

parseInstance _ v = fail ("Invalid instance query result: " ++ show v)

-- | Parse a node list in JSON format.
getNodes :: NameAssoc -> JSValue -> Result [(String, Node.Node)]
getNodes ktg arr = extractArray arr >>= mapM (parseNode ktg)

-- | Construct a node from a JSON object.
parseNode :: NameAssoc -> [(JSValue, JSValue)] -> Result (String, Node.Node)
parseNode ktg [ name, mtotal, mnode, mfree, dtotal, dfree
              , ctotal, offline, drained, vm_capable, spindles, g_uuid ]
    = do
  xname <- annotateResult "Parsing new node" (fromJValWithStatus name)
  let convert a = genericConvert "Node" xname a
  xoffline <- convert "offline" offline
  xdrained <- convert "drained" drained
  xvm_capable <- convert "vm_capable" vm_capable
  xspindles <- convert "spindles" spindles
  xgdx   <- convert "group.uuid" g_uuid >>= lookupGroup ktg xname
  node <- if xoffline || xdrained || not xvm_capable
            then return $ Node.create xname 0 0 0 0 0 0 True xspindles xgdx
            else do
              xmtotal  <- convert "mtotal" mtotal
              xmnode   <- convert "mnode" mnode
              xmfree   <- convert "mfree" mfree
              xdtotal  <- convert "dtotal" dtotal
              xdfree   <- convert "dfree" dfree
              xctotal  <- convert "ctotal" ctotal
              return $ Node.create xname xmtotal xmnode xmfree
                     xdtotal xdfree xctotal False xspindles xgdx
  return (xname, node)

parseNode _ v = fail ("Invalid node query result: " ++ show v)

-- | Parses the cluster tags.
getClusterData :: JSValue -> Result ([String], IPolicy)
getClusterData (JSObject obj) = do
  let errmsg = "Parsing cluster info"
      obj' = fromJSObject obj
  ctags <- tryFromObj errmsg obj' "tags"
  cpol <- tryFromObj errmsg obj' "ipolicy"
  return (ctags, cpol)

getClusterData _ = Bad "Cannot parse cluster info, not a JSON record"

-- | Parses the cluster groups.
getGroups :: JSValue -> Result [(String, Group.Group)]
getGroups jsv = extractArray jsv >>= mapM parseGroup

-- | Parses a given group information.
parseGroup :: [(JSValue, JSValue)] -> Result (String, Group.Group)
parseGroup [uuid, name, apol, ipol, tags] = do
  xname <- annotateResult "Parsing new group" (fromJValWithStatus name)
  let convert a = genericConvert "Group" xname a
  xuuid <- convert "uuid" uuid
  xapol <- convert "alloc_policy" apol
  xipol <- convert "ipolicy" ipol
  xtags <- convert "tags" tags
  return (xuuid, Group.create xname xuuid xapol xipol xtags)

parseGroup v = fail ("Invalid group query result: " ++ show v)

-- * Main loader functionality

-- | Builds the cluster data by querying a given socket name.
readData :: String -- ^ Unix socket to use as source
         -> IO (Result JSValue, Result JSValue, Result JSValue, Result JSValue)
readData master =
  E.bracket
       (L.getClient master)
       L.closeClient
       (\s -> do
          nodes <- queryNodes s
          instances <- queryInstances s
          cinfo <- queryClusterInfo s
          groups <- queryGroups s
          return (groups, nodes, instances, cinfo)
       )

-- | Converts the output of 'readData' into the internal cluster
-- representation.
parseData :: (Result JSValue, Result JSValue, Result JSValue, Result JSValue)
          -> Result ClusterData
parseData (groups, nodes, instances, cinfo) = do
  group_data <- groups >>= getGroups
  let (group_names, group_idx) = assignIndices group_data
  node_data <- nodes >>= getNodes group_names
  let (node_names, node_idx) = assignIndices node_data
  inst_data <- instances >>= getInstances node_names
  let (_, inst_idx) = assignIndices inst_data
  (ctags, cpol) <- cinfo >>= getClusterData
  return (ClusterData group_idx node_idx inst_idx ctags cpol)

-- | Top level function for data loading.
loadData :: String -- ^ Unix socket to use as source
         -> IO (Result ClusterData)
loadData = fmap parseData . readData<|MERGE_RESOLUTION|>--- conflicted
+++ resolved
@@ -118,12 +118,8 @@
 -- | The input data for node group query.
 queryGroupsMsg :: L.LuxiOp
 queryGroupsMsg =
-<<<<<<< HEAD
-  L.Query Qlang.QRGroup ["uuid", "name", "alloc_policy", "ipolicy"]
+  L.Query Qlang.QRGroup ["uuid", "name", "alloc_policy", "ipolicy", "tags"]
    Qlang.EmptyFilter
-=======
-  L.Query L.QRGroup ["uuid", "name", "alloc_policy", "ipolicy", "tags"] ()
->>>>>>> b898de8f
 
 -- | Wraper over 'callMethod' doing node query.
 queryNodes :: L.Client -> IO (Result JSValue)
